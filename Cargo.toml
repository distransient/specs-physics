[package]
name = "specs-physics"
version = "0.4.0"
authors = ["Benjamin Amling <benjamin@amling.net>", "Kel <x@unclear.info>", "jojolepro <jojolepromain@gmail.com>"]
repository = "https://github.com/amethyst/specs-physics.git"
homepage = "https://github.com/amethyst/specs-physics.git"
edition = "2018"

license = "MIT"
readme = "README.md"
documentation = "https://docs.rs/specs-physics"
description = "Integration with nphysics for the SPECS Parallel ECS."

keywords = ["specs", "nphysics", "nphysics3d"]

[features]
<<<<<<< HEAD
default = ["dim3", "nightly", "amethyst"]
dim3 = ["ncollide3d", "nphysics3d"]
dim2 = ["ncollide2d", "nphysics2d"]
nightly = ["specs/nightly"]
=======
default = ["dim3", "amethyst"]
dim3 = ["ncollide3d", "nphysics3d"]
dim2 = ["ncollide2d", "nphysics2d"]
metal = ["amethyst/metal"]
nightly = ["specs/nightly"]
vulkan = ["amethyst/vulkan"]
>>>>>>> 63a8a914

[dependencies]
log = "0.4"
objekt = "0.1"
shrinkwraprs = "0.2"

specs = "0.15"
specs-hierarchy = "0.5"
nalgebra = "0.19"

ncollide2d = { version = "0.21", optional = true }
ncollide3d = { version = "0.21", optional = true }

nphysics2d = { version = "0.13", optional = true }
nphysics3d = { version = "0.13", optional = true }

[dependencies.amethyst]
git = "https://github.com/amethyst/amethyst"
optional = true
default-features = false
<<<<<<< HEAD
features = ["vulkan"]
=======
>>>>>>> 63a8a914

[dev-dependencies]
simple_logger = "1.3"
approx = "0.3"
serde = { version = "1.0", features = ["derive"] }<|MERGE_RESOLUTION|>--- conflicted
+++ resolved
@@ -14,19 +14,12 @@
 keywords = ["specs", "nphysics", "nphysics3d"]
 
 [features]
-<<<<<<< HEAD
-default = ["dim3", "nightly", "amethyst"]
-dim3 = ["ncollide3d", "nphysics3d"]
-dim2 = ["ncollide2d", "nphysics2d"]
-nightly = ["specs/nightly"]
-=======
 default = ["dim3", "amethyst"]
 dim3 = ["ncollide3d", "nphysics3d"]
 dim2 = ["ncollide2d", "nphysics2d"]
 metal = ["amethyst/metal"]
 nightly = ["specs/nightly"]
 vulkan = ["amethyst/vulkan"]
->>>>>>> 63a8a914
 
 [dependencies]
 log = "0.4"
@@ -47,10 +40,6 @@
 git = "https://github.com/amethyst/amethyst"
 optional = true
 default-features = false
-<<<<<<< HEAD
-features = ["vulkan"]
-=======
->>>>>>> 63a8a914
 
 [dev-dependencies]
 simple_logger = "1.3"
